"""Base module for all DIMOS robots.

This module provides the foundation for all DIMOS robots, including both physical 
and simulated implementations, with common functionality for movement, control, 
and video streaming.
"""

from abc import ABC, abstractmethod
from typing import Optional
from pydantic import Field
from dimos.hardware.interface import HardwareInterface
from dimos.agents.agent_config import AgentConfig
from dimos.robot.ros_control import ROSControl
from dimos.stream.frame_processor import FrameProcessor
from dimos.stream.video_operators import VideoOperators as vops
from reactivex import Observable, operators as ops
import os
from reactivex.disposable import CompositeDisposable
from reactivex.scheduler import ThreadPoolScheduler

from dimos.utils.threadpool import get_scheduler


class Robot(ABC):
    """Base class for all DIMOS robots.
    
    This abstract base class defines the common interface and functionality for all
    DIMOS robots, whether physical or simulated. It provides methods for movement,
    rotation, video streaming, and hardware configuration management.
    
    Attributes:
        agent_config: Configuration for the robot's agent.
        hardware_interface: Interface to the robot's hardware components.
        ros_control: ROS-based control system for the robot.
        output_dir: Directory for storing output files.
        disposables: Collection of disposable resources for cleanup.
        pool_scheduler: Thread pool scheduler for managing concurrent operations.
    """

    def __init__(self,
                 agent_config: AgentConfig = None,
                 hardware_interface: HardwareInterface = None,
                 ros_control: ROSControl = None,
                 output_dir: str = os.path.join(os.getcwd(), "assets",
                                                "output"),
                 pool_scheduler: ThreadPoolScheduler = None):
        """Initialize a Robot instance.
        
        Args:
            agent_config: Configuration for the robot's agent. Defaults to None.
            hardware_interface: Interface to the robot's hardware. Defaults to None.
            ros_control: ROS-based control system. Defaults to None.
            output_dir: Directory for storing output files. Defaults to "./assets/output".
            pool_scheduler: Thread pool scheduler. If None, one will be created.
        """
        self.agent_config = agent_config
        self.hardware_interface = hardware_interface
        self.ros_control = ros_control
        self.output_dir = output_dir
        self.disposables = CompositeDisposable()
        self.pool_scheduler = pool_scheduler if pool_scheduler else get_scheduler(
        )
        # Create output directory if it doesn't exist
        os.makedirs(self.output_dir, exist_ok=True)

    def get_ros_video_stream(self, fps: int = 30) -> Observable:
        """Get the ROS video stream with rate limiting and frame processing.
        
        Args:
            fps: Frames per second for the video stream. Defaults to 30.
            
        Returns:
            Observable: An observable stream of video frames.
            
        Raises:
            RuntimeError: If no ROS video provider is available.
        """
        if not self.ros_control or not self.ros_control.video_provider:
            raise RuntimeError("No ROS video provider available")

        print(f"Starting ROS video stream at {fps} FPS...")

        # Get base stream from video provider
        video_stream = self.ros_control.video_provider.capture_video_as_observable(
            fps=fps)

        # Add minimal processing pipeline with proper thread handling
        processed_stream = video_stream.pipe(
            ops.subscribe_on(self.pool_scheduler),
            ops.observe_on(self.pool_scheduler),  # Ensure thread safety
            ops.share()  # Share the stream
        )

        return processed_stream

    def move(self, distance: float, speed: float = 0.5) -> bool:
        """Move the robot using velocity commands.
        
        Args:
            distance: Distance to move forward in meters (must be positive).
            speed: Speed to move at in m/s. Defaults to 0.5.
            
        Returns:
            bool: True if movement succeeded.
            
        Raises:
            RuntimeError: If no ROS control interface is available.
        """
        if self.ros_control is None:
            raise RuntimeError(
                "No ROS control interface available for movement")
        return self.ros_control.move(distance, speed)

    def reverse(self, distance: float, speed: float = 0.5) -> bool:
        """Move the robot backward by a specified distance.
        
        Args:
            distance: Distance to move backward in meters (must be positive).
            speed: Speed to move at in m/s. Defaults to 0.5.
            
        Returns:
            bool: True if movement succeeded.
            
        Raises:
            RuntimeError: If no ROS control interface is available.
        """
        if self.ros_control is None:
            raise RuntimeError(
                "No ROS control interface available for movement")
        return self.ros_control.reverse(distance, speed)

    def spin(self, degrees: float, speed: float = 45.0) -> bool:
        """Rotate the robot by a specified angle.

        Args:
            degrees: Angle to rotate in degrees (positive for counter-clockwise, 
                negative for clockwise).
            speed: Angular speed in degrees/second. Defaults to 45.0.
            
        Returns:
            bool: True if rotation succeeded.
            
        Raises:
            RuntimeError: If no ROS control interface is available.
        """
        if self.ros_control is None:
            raise RuntimeError(
                "No ROS control interface available for rotation")
        return self.ros_control.spin(degrees, speed)

    def webrtc_req(self,
                   api_id: int,
                   topic: str = 'rt/api/sport/request',
                   parameter: str = '',
                   priority: int = 0) -> bool:
        """Send a WebRTC request command to the robot.
        
        Args:
            api_id: The API ID for the command.
            topic: The topic to publish to (e.g. 'rt/api/sport/request'). 
                Defaults to 'rt/api/sport/request'.
            parameter: Optional parameter string. Defaults to ''.
            priority: Priority level (0 or 1). Defaults to 0.
            
        Returns:
            bool: True if command was sent successfully.
            
        Raises:
            RuntimeError: If no ROS control interface is available.
        """
        if self.ros_control is None:
<<<<<<< HEAD
            raise RuntimeError(
                "No ROS control interface available for WebRTC commands")
        return self.ros_control.webrtc_req(api_id, topic, parameter, priority)
=======
            raise RuntimeError("No ROS control interface available for WebRTC commands")
        return self.ros_control.queue_webrtc_req(api_id, topic, parameter, priority)
>>>>>>> e978bcea

    @abstractmethod
    def do(self, *args, **kwargs):
        """Executes motion on the robot.
        
        This abstract method must be implemented by concrete robot subclasses
        to provide robot-specific motion functionality.
        
        Args:
            *args: Variable length argument list.
            **kwargs: Arbitrary keyword arguments.
            
        Returns:
            Implementation-dependent.
        """
        pass

    def update_hardware_interface(self,
                                  new_hardware_interface: HardwareInterface):
        """Update the hardware interface with a new configuration.
        
        Args:
            new_hardware_interface: New hardware interface to use for the robot.
        """
        self.hardware_interface = new_hardware_interface

    def get_hardware_configuration(self):
        """Retrieve the current hardware configuration.
        
        Returns:
            The current hardware configuration from the hardware interface.
            
        Raises:
            AttributeError: If hardware_interface is None.
        """
        return self.hardware_interface.get_configuration()

    def set_hardware_configuration(self, configuration):
        """Set a new hardware configuration.
        
        Args:
            configuration: The new hardware configuration to set.
            
        Raises:
            AttributeError: If hardware_interface is None.
        """
        self.hardware_interface.set_configuration(configuration)

    def cleanup(self):
        """Clean up resources used by the robot.
        
        This method should be called when the robot is no longer needed to
        ensure proper release of resources such as ROS connections and
        subscriptions.
        """
        if self.ros_control:
            self.ros_control.cleanup()
        self.disposables.dispose()<|MERGE_RESOLUTION|>--- conflicted
+++ resolved
@@ -169,14 +169,8 @@
             RuntimeError: If no ROS control interface is available.
         """
         if self.ros_control is None:
-<<<<<<< HEAD
-            raise RuntimeError(
-                "No ROS control interface available for WebRTC commands")
-        return self.ros_control.webrtc_req(api_id, topic, parameter, priority)
-=======
             raise RuntimeError("No ROS control interface available for WebRTC commands")
         return self.ros_control.queue_webrtc_req(api_id, topic, parameter, priority)
->>>>>>> e978bcea
 
     @abstractmethod
     def do(self, *args, **kwargs):
